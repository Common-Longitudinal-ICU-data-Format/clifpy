__pycache__/
.DS_Store
# /dev
examples/output/
dev/readme.md
dev/requirements.txt
/archive
*.csv
!tests/fixtures/*/*.csv
 
build/
dist/
*.egg-info/
__pycache__/
*.pyc
*.pyo

# Virtual environment
.venv/
.pyclif_dev/
.claude
todo.md

# dev
.dev/
graphs/

clif_2.1.0.txt
context7.json

# visualization
output/

config/
site/
.serena/
.pytest_cache
env.txt

<<<<<<< HEAD
*/__marimo__
=======
#AI dev files
marimo.md
claude.md
gemini.md
codex.md
cline.md
rules.md
kilo.md
>>>>>>> b813079d
<|MERGE_RESOLUTION|>--- conflicted
+++ resolved
@@ -37,9 +37,7 @@
 .pytest_cache
 env.txt
 
-<<<<<<< HEAD
 */__marimo__
-=======
 #AI dev files
 marimo.md
 claude.md
@@ -47,5 +45,4 @@
 codex.md
 cline.md
 rules.md
-kilo.md
->>>>>>> b813079d
+kilo.md