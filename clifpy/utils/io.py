
import pandas as pd
import os
import duckdb
import pytz
<<<<<<< HEAD
from typing import Dict
import yaml
=======
from .config import get_config_or_params
>>>>>>> b813079d

# conn = duckdb.connect(database=':memory:')

def _cast_id_cols_to_string(df):
    id_cols = [c for c in df.columns if c.endswith("_id")]
    if id_cols:                                   # no-op if none found
        df[id_cols] = df[id_cols].astype("string")
    return df


def load_config(file_path: str) -> Dict:
    with open(file_path, 'r') as file:
        config = yaml.safe_load(file)
    return config


def load_parquet_with_tz(file_path, columns=None, filters=None, sample_size=None):
    # Extract just the filename for cleaner output
    filename = os.path.basename(file_path)
    print(f"Loading {filename}")
    con = duckdb.connect()
    # DuckDB >=0.9 understands the original zone if we ask for TIMESTAMPTZ
    con.execute("SET timezone = 'UTC';")          # read & return in UTC
    con.execute("SET pandas_analyze_sample=0;")   # avoid sampling issues

    sel = "*" if columns is None else ", ".join(columns)
    query = f"SELECT {sel} FROM parquet_scan('{file_path}')"

    if filters:                                  # optional WHERE clause
        clauses = []
        for col, val in filters.items():
            if isinstance(val, list):
                vals = ", ".join([f"'{v}'" for v in val])
                clauses.append(f"{col} IN ({vals})")
            else:
                clauses.append(f"{col} = '{val}'")
        query += " WHERE " + " AND ".join(clauses)
    if sample_size:
        query += f" LIMIT {sample_size}"

    df = con.execute(query).fetchdf()            # pandas DataFrame
    con.close()
    df = _cast_id_cols_to_string(df)         # cast id columns to string
    return df

def load_data(table_name, table_path, table_format_type, sample_size=None, columns=None, filters=None, site_tz=None):
    """
    Load data from a file in the specified directory with the option to select specific columns and apply filters.

    Parameters:
        table (str): The name of the table to load.
        sample_size (int, optional): Number of rows to load.
        columns (list of str, optional): List of column names to load.
        filters (dict, optional): Dictionary of filters to apply.
        site_tz (str, optional): Timezone string for datetime conversion, e.g., "America/New_York".

    Returns:
        pd.DataFrame: DataFrame containing the requested data.

    Usage:
        
    """
    # Determine the file path based on the directory and filetype
  
    file_path = os.path.join(table_path, 'clif_'+ table_name + '.' + table_format_type)
    
    # Load the data based on filetype
    if os.path.exists(file_path):
        if  table_format_type == 'csv':
            print('Loading CSV file')
            # For CSV, we can use DuckDB to read specific columns and apply filters efficiently
            con = duckdb.connect()
            # Build the SELECT clause
            select_clause = "*" if not columns else ", ".join(columns)
            # Start building the query
            query = f"SELECT {select_clause} FROM read_csv_auto('{file_path}')"
            # Apply filters
            if filters:
                filter_clauses = []
                for column, values in filters.items():
                    if isinstance(values, list):
                        # Escape single quotes and wrap values in quotes
                        values_list = ', '.join(["'" + str(value).replace("'", "''") + "'" for value in values])
                        filter_clauses.append(f"{column} IN ({values_list})")
                    else:
                        value = str(values).replace("'", "''")
                        filter_clauses.append(f"{column} = '{value}'")
                if filter_clauses:
                    query += " WHERE " + " AND ".join(filter_clauses)
            # Apply sample size limit
            if sample_size:
                query += f" LIMIT {sample_size}"
            # Execute the query and fetch the data
            df = con.execute(query).fetchdf()
            con.close()
        elif table_format_type == 'parquet':
            df = load_parquet_with_tz(file_path, columns, filters, sample_size)
        else:
            raise ValueError("Unsupported filetype. Only 'csv' and 'parquet' are supported.")
        # Extract just the filename for cleaner output
        filename = os.path.basename(file_path)
        print(f"Data loaded successfully from {filename}")
        df = _cast_id_cols_to_string(df) # Cast id columns to string
        
        # Convert datetime columns to site timezone if specified
        if site_tz:
            df = convert_datetime_columns_to_site_tz(df, site_tz)
        
        return df
    else:
        raise FileNotFoundError(f"The file {file_path} does not exist in the specified directory.")

def convert_datetime_columns_to_site_tz(df, site_tz_str, verbose=True):
    """
    Convert all datetime columns in the DataFrame to the specified site timezone.

    Parameters:
    - df (pd.DataFrame): Input DataFrame.
    - site_tz_str (str): Timezone string, e.g., "America/New_York". or "US/Central"
    - verbose (bool): Whether to print detailed output (default: True).

    Returns:
    - pd.DataFrame: Modified DataFrame with datetime columns converted.
    """
    site_tz = pytz.timezone(site_tz_str)

    # Identify datetime-related columns
    dttm_columns = [col for col in df.columns if 'dttm' in col]

    for col in dttm_columns:
        df[col] = pd.to_datetime(df[col], errors='coerce')
        if pd.api.types.is_datetime64tz_dtype(df[col]):
            current_tz = df[col].dt.tz
            # Compare timezone names/strings instead of timezone objects
            if str(current_tz) == str(site_tz):
                if verbose:
                    print(f"{col}: Already in your timezone ({current_tz}), no conversion needed.")
            else:
                print(f"{col}: null count before conversion= {df[col].isna().sum()}")
                df[col] = df[col].dt.tz_convert(site_tz)
                if verbose:
                    if current_tz == pytz.UTC or str(current_tz) == 'UTC':
                        print(f"{col}: Converted from UTC to your timezone ({site_tz}).")
                    else:
                        print(f"{col}: Your timezone is {current_tz}, Converting to your site timezone ({site_tz}).")
                    print(f"{col}: null count after conversion= {df[col].isna().sum()}")
        elif pd.api.types.is_datetime64_any_dtype(df[col]):
            if verbose:
                df[col] = df[col].dt.tz_localize(site_tz, ambiguous=True, nonexistent='shift_forward')
                print(f"WARNING: {col}: Naive datetime, NOT converting. Assuming it's in your LOCAL ZONE. Please check ETL!")
        else:
            if verbose:
                print(f"WARNING: {col}: Not a datetime column. Please check ETL and run again!")
    return df<|MERGE_RESOLUTION|>--- conflicted
+++ resolved
@@ -3,12 +3,9 @@
 import os
 import duckdb
 import pytz
-<<<<<<< HEAD
 from typing import Dict
 import yaml
-=======
 from .config import get_config_or_params
->>>>>>> b813079d
 
 # conn = duckdb.connect(database=':memory:')
 
