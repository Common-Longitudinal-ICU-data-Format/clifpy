"""
Configuration loading utilities for CLIF data processing.

This module provides functions to load configuration from JSON or YAML files
for consistent data loading across CLIF tables and orchestrator.
"""

import os
import json
import yaml
from typing import Dict, Any, Optional
from pathlib import Path


def _load_config_file(config_path: str) -> Dict[str, Any]:
    """
    Load configuration from either JSON or YAML file with field mapping.

    Parameters:
        config_path (str): Path to the configuration file

    Returns:
        dict: Configuration dictionary with normalized field names

    Raises:
        json.JSONDecodeError: If JSON file is invalid
        yaml.YAMLError: If YAML file is invalid
        ValueError: If file format is unsupported
    """
    file_ext = Path(config_path).suffix.lower()

    try:
        with open(config_path, 'r') as f:
            if file_ext == '.json':
                config = json.load(f)
            elif file_ext in ['.yaml', '.yml']:
                config = yaml.safe_load(f)
                # Map YAML field names to expected JSON field names
                if 'tables_path' in config:
                    config['data_directory'] = config.pop('tables_path')
            else:
                raise ValueError(
                    f"Unsupported config file format: {file_ext}\n"
                    "Supported formats are: .json, .yaml, .yml"
                )
    except json.JSONDecodeError as e:
        raise json.JSONDecodeError(
            f"Invalid JSON in configuration file {config_path}: {str(e)}",
            e.doc, e.pos
        )
    except yaml.YAMLError as e:
        raise yaml.YAMLError(
            f"Invalid YAML in configuration file {config_path}: {str(e)}"
        )

    return config


def load_clif_config(config_path: Optional[str] = None) -> Dict[str, Any]:
    """
<<<<<<< HEAD
    Load CLIF configuration from JSON file.
    
    Parameters
    ----------
    config_path : str, optional
        Path to the configuration file.
        If None, looks for 'clif_config.json' in current directory.
    
    Returns
    -------
    dict
        Configuration dictionary with required fields validated
        
    Raises
    ------
    FileNotFoundError
        If config file doesn't exist
    ValueError
        If required fields are missing or invalid
    json.JSONDecodeError
        If config file is not valid JSON
=======
    Load CLIF configuration from JSON or YAML file.

    Parameters:
        config_path (str, optional): Path to the configuration file.
            If None, looks for 'clif_config.json' or 'clif_config.yaml' in current directory.

    Returns:
        dict: Configuration dictionary with required fields validated

    Raises:
        FileNotFoundError: If config file doesn't exist
        ValueError: If required fields are missing or invalid
        json.JSONDecodeError: If JSON config file is not valid
        yaml.YAMLError: If YAML config file is not valid
>>>>>>> 6540fa53
    """
    # Determine config file path
    if config_path is None:
        # Look for config files in order of preference: JSON, YAML, YML
        cwd = os.getcwd()
        for filename in ['clif_config.json', 'clif_config.yaml', 'clif_config.yml']:
            potential_path = os.path.join(cwd, filename)
            if os.path.exists(potential_path):
                config_path = potential_path
                break

        if config_path is None:
            raise FileNotFoundError(
                f"Configuration file not found in {cwd}\n"
                "Please either:\n"
                "  1. Create a clif_config.json or clif_config.yaml file in the current directory\n"
                "  2. Provide config_path parameter pointing to your config file\n"
                "  3. Provide data_directory, filetype, and timezone parameters directly"
            )

    # Check if config file exists
    if not os.path.exists(config_path):
        raise FileNotFoundError(
            f"Configuration file not found: {config_path}\n"
            "Please either:\n"
            "  1. Create a clif_config.json or clif_config.yaml file in the current directory\n"
            "  2. Provide config_path parameter pointing to your config file\n"
            "  3. Provide data_directory, filetype, and timezone parameters directly"
        )

    # Load configuration using helper function
    config = _load_config_file(config_path)
    
    # Validate required fields
    required_fields = ['data_directory', 'filetype', 'timezone']
    missing_fields = [field for field in required_fields if field not in config]
    
    if missing_fields:
        raise ValueError(
            f"Missing required fields in configuration file {config_path}: {missing_fields}\n"
            f"Required fields are: {required_fields}"
        )
    
    # Validate data_directory exists
    data_dir = config['data_directory']
    if not os.path.exists(data_dir):
        raise ValueError(
            f"Data directory specified in config does not exist: {data_dir}\n"
            f"Please check the 'data_directory' path in {config_path}"
        )
    
    # Validate filetype
    supported_filetypes = ['csv', 'parquet']
    if config['filetype'] not in supported_filetypes:
        raise ValueError(
            f"Unsupported filetype '{config['filetype']}' in {config_path}\n"
            f"Supported filetypes are: {supported_filetypes}"
        )
    
    print(f"Configuration loaded successfully from {config_path}")
    return config


def get_config_or_params(
    config_path: Optional[str] = None,
    data_directory: Optional[str] = None,
    filetype: Optional[str] = None,
    timezone: Optional[str] = None,
    output_directory: Optional[str] = None
) -> Dict[str, Any]:
    """
    Get configuration from either config file or direct parameters.
    
    Loading priority:
    
    1. If all required params provided directly → use them
    2. If config_path provided → load from that path, allow param overrides
    3. If no params and no config_path → auto-detect clif_config.json/yaml/yml
    4. Parameters override config file values when both are provided
    
    Parameters
    ----------
    config_path : str, optional
        Path to configuration file
    data_directory : str, optional
        Direct parameter
    filetype : str, optional
        Direct parameter  
    timezone : str, optional
        Direct parameter
    output_directory : str, optional
        Direct parameter
        
    Returns
    -------
    dict
        Final configuration dictionary
        
    Raises
    ------
    ValueError
        If neither config nor required params are provided
    """
    # Check if all required params are provided directly
    required_params = [data_directory, filetype, timezone]
    if all(param is not None for param in required_params):
        # All required params provided - use them directly
        config = {
            'data_directory': data_directory,
            'filetype': filetype,
            'timezone': timezone
        }
        if output_directory is not None:
            config['output_directory'] = output_directory
        print("Using directly provided parameters")
        return config
    
    # Try to load from config file
    try:
        config = load_clif_config(config_path)
    except FileNotFoundError:
        # If no config file and incomplete params, raise helpful error
        if any(param is not None for param in required_params):
            # Some params provided but not all
            missing = []
            if data_directory is None:
                missing.append('data_directory')
            if filetype is None:
                missing.append('filetype') 
            if timezone is None:
                missing.append('timezone')
            raise ValueError(
                f"Incomplete parameters provided. Missing: {missing}\n"
                "Please either:\n"
                "  1. Provide all required parameters (data_directory, filetype, timezone)\n"
                "  2. Create a clif_config.json or clif_config.yaml file\n"
                "  3. Provide a config_path parameter"
            )
        else:
            # No params and no config file - re-raise the original error
            raise
    
    # Override config values with any provided parameters
    if data_directory is not None:
        config['data_directory'] = data_directory
        print(f"Overriding data_directory from config with: {data_directory}")
    
    if filetype is not None:
        config['filetype'] = filetype
        print(f"Overriding filetype from config with: {filetype}")
        
    if timezone is not None:
        config['timezone'] = timezone
        print(f"Overriding timezone from config with: {timezone}")
        
    if output_directory is not None:
        config['output_directory'] = output_directory
        print(f"Overriding output_directory from config with: {output_directory}")
    
    return config


def create_example_config(
    data_directory: str = "./data",
    filetype: str = "parquet",
    timezone: str = "UTC",
    output_directory: str = "./output",
    config_path: str = "./clif_config.json",
    format: str = "json"
) -> None:
    """
<<<<<<< HEAD
    Create an example configuration file.
    
    Parameters
    ----------
    data_directory : str
        Path to data directory
    filetype : str
        File type (csv or parquet)
    timezone : str
        Timezone string
    output_directory : str
        Output directory path
    config_path : str
        Where to save the config file
=======
    Create an example configuration file in JSON or YAML format.

    Parameters:
        data_directory (str): Path to data directory
        filetype (str): File type (csv or parquet)
        timezone (str): Timezone string
        output_directory (str): Output directory path
        config_path (str): Where to save the config file
        format (str): Output format ("json" or "yaml")
>>>>>>> 6540fa53
    """
    # Determine format from file extension if not explicitly specified
    file_ext = Path(config_path).suffix.lower()
    if file_ext in ['.yaml', '.yml']:
        format = "yaml"
    elif file_ext == '.json':
        format = "json"

    if format.lower() == "yaml":
        # Use YAML field names for YAML format
        config = {
            "site": "EXAMPLE_SITE",
            "tables_path": data_directory,
            "filetype": filetype,
            "timezone": timezone,
            "output_directory": output_directory
        }

        with open(config_path, 'w') as f:
            yaml.dump(config, f, default_flow_style=False, indent=2)
    else:
        # Use JSON field names for JSON format
        config = {
            "data_directory": data_directory,
            "filetype": filetype,
            "timezone": timezone,
            "output_directory": output_directory
        }

        with open(config_path, 'w') as f:
            json.dump(config, f, indent=2)

    print(f"Example {format.upper()} configuration file created at: {config_path}")<|MERGE_RESOLUTION|>--- conflicted
+++ resolved
@@ -16,16 +16,24 @@
     """
     Load configuration from either JSON or YAML file with field mapping.
 
-    Parameters:
-        config_path (str): Path to the configuration file
-
-    Returns:
-        dict: Configuration dictionary with normalized field names
-
-    Raises:
-        json.JSONDecodeError: If JSON file is invalid
-        yaml.YAMLError: If YAML file is invalid
-        ValueError: If file format is unsupported
+    Parameters
+    ----------
+    config_path : str
+        Path to the configuration file
+
+    Returns
+    -------
+    dict
+        Configuration dictionary with normalized field names
+
+    Raises
+    ------
+    json.JSONDecodeError
+        If JSON file is invalid
+    yaml.YAMLError
+        If YAML file is invalid
+    ValueError
+        If file format is unsupported
     """
     file_ext = Path(config_path).suffix.lower()
 
@@ -58,20 +66,19 @@
 
 def load_clif_config(config_path: Optional[str] = None) -> Dict[str, Any]:
     """
-<<<<<<< HEAD
-    Load CLIF configuration from JSON file.
-    
+    Load CLIF configuration from JSON or YAML file.
+
     Parameters
     ----------
     config_path : str, optional
         Path to the configuration file.
-        If None, looks for 'clif_config.json' in current directory.
-    
+        If None, looks for 'clif_config.json' or 'clif_config.yaml' in current directory.
+
     Returns
     -------
     dict
         Configuration dictionary with required fields validated
-        
+
     Raises
     ------
     FileNotFoundError
@@ -79,23 +86,9 @@
     ValueError
         If required fields are missing or invalid
     json.JSONDecodeError
-        If config file is not valid JSON
-=======
-    Load CLIF configuration from JSON or YAML file.
-
-    Parameters:
-        config_path (str, optional): Path to the configuration file.
-            If None, looks for 'clif_config.json' or 'clif_config.yaml' in current directory.
-
-    Returns:
-        dict: Configuration dictionary with required fields validated
-
-    Raises:
-        FileNotFoundError: If config file doesn't exist
-        ValueError: If required fields are missing or invalid
-        json.JSONDecodeError: If JSON config file is not valid
-        yaml.YAMLError: If YAML config file is not valid
->>>>>>> 6540fa53
+        If JSON config file is not valid
+    yaml.YAMLError
+        If YAML config file is not valid
     """
     # Determine config file path
     if config_path is None:
@@ -267,9 +260,8 @@
     format: str = "json"
 ) -> None:
     """
-<<<<<<< HEAD
-    Create an example configuration file.
-    
+    Create an example configuration file in JSON or YAML format.
+
     Parameters
     ----------
     data_directory : str
@@ -282,17 +274,8 @@
         Output directory path
     config_path : str
         Where to save the config file
-=======
-    Create an example configuration file in JSON or YAML format.
-
-    Parameters:
-        data_directory (str): Path to data directory
-        filetype (str): File type (csv or parquet)
-        timezone (str): Timezone string
-        output_directory (str): Output directory path
-        config_path (str): Where to save the config file
-        format (str): Output format ("json" or "yaml")
->>>>>>> 6540fa53
+    format : str
+        Output format ("json" or "yaml")
     """
     # Determine format from file extension if not explicitly specified
     file_ext = Path(config_path).suffix.lower()
