"""
ClifOrchestrator class for managing multiple CLIF table objects.

This module provides a unified interface for loading and managing
all CLIF table objects with consistent configuration.
"""

import os
import logging
import pandas as pd
import psutil
<<<<<<< HEAD
from typing import Optional, List, Dict, Any, Union
=======
from typing import Optional, List, Dict, Any, Tuple
>>>>>>> 6540fa53

from .tables.patient import Patient
from .tables.hospitalization import Hospitalization
from .tables.adt import Adt
from .tables.labs import Labs
from .tables.vitals import Vitals
from .tables.medication_admin_continuous import MedicationAdminContinuous
from .tables.medication_admin_intermittent import MedicationAdminIntermittent
from .tables.patient_assessments import PatientAssessments
from .tables.respiratory_support import RespiratorySupport
from .tables.position import Position
from .utils.config import get_config_or_params
from .utils.stitching_encounters import stitch_encounters


TABLE_CLASSES = {
    'patient': Patient,
    'hospitalization': Hospitalization,
    'adt': Adt,
    'labs': Labs,
    'vitals': Vitals,
    'medication_admin_continuous': MedicationAdminContinuous,
    'medication_admin_intermittent': MedicationAdminIntermittent,
    'patient_assessments': PatientAssessments,
    'respiratory_support': RespiratorySupport,
    'position': Position
}


class ClifOrchestrator:
    """
    Orchestrator class for managing multiple CLIF table objects.
    
    This class provides a centralized interface for loading, managing,
    and validating multiple CLIF tables with consistent configuration.
    
<<<<<<< HEAD
    Attributes
    ----------
    config_path : str, optional
        Path to configuration JSON file
    data_directory : str
        Path to the directory containing data files
    filetype : str
        Type of data file (csv, parquet, etc.)
    timezone : str
        Timezone for datetime columns
    output_directory : str
        Directory for saving output files and logs
    stitch_encounter : bool
        Whether to stitch encounters within time interval
    stitch_time_interval : int
        Hours between discharge and next admission to consider encounters linked
    encounter_mapping : pd.DataFrame
        Mapping of hospitalization_id to encounter_block (after stitching)
=======
    Attributes:
        config_path (str, optional): Path to configuration JSON file
        data_directory (str): Path to the directory containing data files
        filetype (str): Type of data file (csv, parquet, etc.)
        timezone (str): Timezone for datetime columns
        output_directory (str): Directory for saving output files and logs
        stitch_encounter (bool): Whether to stitch encounters within time interval
        stitch_time_interval (int): Hours between discharge and next admission to consider encounters linked
        encounter_mapping (pd.DataFrame): Mapping of hospitalization_id to encounter_block (after stitching)
        patient (Patient): Patient table object
        hospitalization (Hospitalization): Hospitalization table object
        adt (Adt): ADT table object
        labs (Labs): Labs table object
        vitals (Vitals): Vitals table object
        medication_admin_continuous (MedicationAdminContinuous): Medication administration continuous table object
        medication_admin_intermittent (MedicationAdminIntermittent): Medication administration intermittent table object
        patient_assessments (PatientAssessments): Patient assessments table object
        respiratory_support (RespiratorySupport): Respiratory support table object
        position (Position): Position table object
>>>>>>> 6540fa53
    """
    
    def __init__(
        self,
        config_path: Optional[str] = None,
        data_directory: Optional[str] = None,
        filetype: Optional[str] = None,
        timezone: Optional[str] = None,
        output_directory: Optional[str] = None,
        stitch_encounter: bool = False,
        stitch_time_interval: int = 6
    ):
        """
        Initialize the ClifOrchestrator.
        
        Parameters
        ----------
        config_path : str, optional
            Path to configuration JSON file
        data_directory : str, optional
            Path to the directory containing data files
        filetype : str, optional
            Type of data file (csv, parquet, etc.)
        timezone : str, optional
            Timezone for datetime columns
        output_directory : str, optional
            Directory for saving output files and logs.
            If not provided, creates an 'output' directory in the current working directory.
        stitch_encounter : bool, optional
            Whether to stitch encounters within time interval. Default False.
        stitch_time_interval : int, optional
            Hours between discharge and next admission to consider 
            encounters linked. Default 6 hours.
                
        Notes
        -----
        Loading priority:
        
        1. If all required params provided → use them
        2. If config_path provided → load from that path, allow param overrides
        3. If no params and no config_path → auto-detect config.json
        4. Parameters override config file values when both are provided
        """
        # Get configuration from config file or parameters
        config = get_config_or_params(
            config_path=config_path,
            data_directory=data_directory,
            filetype=filetype,
            timezone=timezone,
            output_directory=output_directory
        )
        
        self.data_directory = config['data_directory']
        self.filetype = config['filetype']
        self.timezone = config['timezone']
        
        # Set output directory
        self.output_directory = config.get('output_directory')
        if self.output_directory is None:
            self.output_directory = os.path.join(os.getcwd(), 'output')
        os.makedirs(self.output_directory, exist_ok=True)

        # Initialize logger
        self.logger = logging.getLogger('pyclif.ClifOrchestrator')

        
        # Set stitching parameters
        self.stitch_encounter = stitch_encounter
        self.stitch_time_interval = stitch_time_interval
        self.encounter_mapping = None
        
        # Initialize all table attributes to None
        self.patient: Patient = None
        self.hospitalization: Hospitalization = None
        self.adt: Adt = None
        self.labs: Labs = None
        self.vitals: Vitals = None
        self.medication_admin_continuous: MedicationAdminContinuous = None
        self.medication_admin_intermittent: MedicationAdminIntermittent = None
        self.patient_assessments: PatientAssessments = None
        self.respiratory_support: RespiratorySupport = None
        self.position: Position = None
        
        print('ClifOrchestrator initialized.')
    
    @classmethod
    def from_config(cls, config_path: str = "./config.json") -> 'ClifOrchestrator':
        """
        Create a ClifOrchestrator instance from a configuration file.
        
        Parameters
        ----------
        config_path : str
            Path to the configuration JSON file
            
        Returns
        -------
        ClifOrchestrator
            Configured instance
        """
        return cls(config_path=config_path)
    
    def load_table(
        self,
        table_name: str,
        sample_size: Optional[int] = None,
        columns: Optional[List[str]] = None,
        filters: Optional[Dict[str, Any]] = None
<<<<<<< HEAD
    ) -> Union[Patient, Hospitalization, Adt, Labs, Vitals, MedicationAdminContinuous, PatientAssessments, RespiratorySupport, Position]:
=======
    ) -> Any:
>>>>>>> 6540fa53
        """
        Load table data and create table object.
        
        Parameters
        ----------
        table_name : str
            Name of the table to load
        sample_size : int, optional
            Number of rows to load
        columns : List[str], optional
            Specific columns to load
        filters : Dict, optional
            Filters to apply when loading
            
        Returns
        -------
        Union[Patient, Hospitalization, Adt, Labs, Vitals, MedicationAdminContinuous, PatientAssessments, RespiratorySupport, Position]
            The loaded table object
        """
        if table_name not in TABLE_CLASSES:
            raise ValueError(f"Unknown table: {table_name}. Available tables: {list(TABLE_CLASSES.keys())}")
        
        table_class = TABLE_CLASSES[table_name]
        table_object = table_class.from_file(
            data_directory=self.data_directory,
            filetype=self.filetype,
            timezone=self.timezone,
            output_directory=self.output_directory,
            sample_size=sample_size,
            columns=columns,
            filters=filters
        )
        setattr(self, table_name, table_object)
        return table_object
    
    def initialize(
        self,
        tables: Optional[List[str]] = None,
        sample_size: Optional[int] = None,
        columns: Optional[Dict[str, List[str]]] = None,
        filters: Optional[Dict[str, Dict[str, Any]]] = None
    ):
        """
        Initialize specified tables with optional filtering and column selection.
        
        Parameters
        ----------
        tables : List[str], optional
            List of table names to load. Defaults to ['patient'].
        sample_size : int, optional
            Number of rows to load for each table.
        columns : Dict[str, List[str]], optional
            Dictionary mapping table names to lists of columns to load.
        filters : Dict[str, Dict], optional
            Dictionary mapping table names to filter dictionaries.
        """
        if tables is None:
            tables = ['patient']
        
        for table in tables:
            # Get table-specific columns and filters if provided
            table_columns = columns.get(table) if columns else None
            table_filters = filters.get(table) if filters else None
            
            try:
                self.load_table(table, sample_size, table_columns, table_filters)
            except ValueError as e:
                print(f"Warning: {e}")
        
        # Perform encounter stitching if enabled
        if self.stitch_encounter:
            if self.hospitalization is None or self.adt is None:
                print("Warning: Encounter stitching requires both hospitalization and ADT tables to be loaded. Skipping stitching.")
            else:
                print(f"Performing encounter stitching with time interval of {self.stitch_time_interval} hours...")
                try:
                    hospitalization_stitched, adt_stitched, encounter_mapping = stitch_encounters(
                        self.hospitalization.df,
                        self.adt.df,
                        time_interval=self.stitch_time_interval
                    )
                    
                    # Update the dataframes in place
                    self.hospitalization.df = hospitalization_stitched
                    self.adt.df = adt_stitched
                    self.encounter_mapping = encounter_mapping
                    
                    print("Encounter stitching completed successfully.")
                except Exception as e:
                    print(f"Error during encounter stitching: {e}")
                    self.encounter_mapping = None
    
    def get_loaded_tables(self) -> List[str]:
        """
        Return list of currently loaded table names.
        
        Returns:
            List[str]: List of loaded table names
        """
        loaded = []
        for table_name in ['patient', 'hospitalization', 'adt', 'labs', 'vitals',
                          'medication_admin_continuous', 'medication_admin_intermittent',
                          'patient_assessments', 'respiratory_support', 'position']:
            if getattr(self, table_name) is not None:
                loaded.append(table_name)
        return loaded
    
    def get_tables_obj_list(self) -> List:
        """
        Return list of loaded table objects.
        
        Returns:
            List: List of loaded table objects
        """
        table_objects = []
        for table_name in ['patient', 'hospitalization', 'adt', 'labs', 'vitals',
                          'medication_admin_continuous', 'medication_admin_intermittent',
                          'patient_assessments', 'respiratory_support', 'position']:
            table_obj = getattr(self, table_name)
            if table_obj is not None:
                table_objects.append(table_obj)
        return table_objects
    
    def get_encounter_mapping(self) -> Optional[pd.DataFrame]:
        """
        Return the encounter mapping DataFrame if encounter stitching was performed.
        
        Returns:
            pd.DataFrame: Mapping of hospitalization_id to encounter_block if stitching was performed.
            None: If stitching was not performed or failed.
        """
        return self.encounter_mapping
    
    def validate_all(self):
        """
        Run validation on all loaded tables.
        
        This method runs the validate() method on each loaded table
        and reports the results.
        """
        loaded_tables = self.get_loaded_tables()
        
        if not loaded_tables:
            print("No tables loaded to validate.")
            return
        
        print(f"Validating {len(loaded_tables)} table(s)...")
        
        for table_name in loaded_tables:
            table_obj = getattr(self, table_name)
            print(f"\nValidating {table_name}...")
            table_obj.validate()
    
    def create_wide_dataset(
        self,
        tables_to_load: Optional[List[str]] = None,
        category_filters: Optional[Dict[str, List[str]]] = None,
        sample: bool = False,
        hospitalization_ids: Optional[List[str]] = None,
        cohort_df: Optional[pd.DataFrame] = None,
        output_format: str = 'dataframe',
        save_to_data_location: bool = False,
        output_filename: Optional[str] = None,
        return_dataframe: bool = True,
        batch_size: int = 1000,
        memory_limit: Optional[str] = None,
        threads: Optional[int] = None,
        show_progress: bool = True
    ) -> Optional[pd.DataFrame]:
        """
        Create wide time-series dataset using DuckDB for high performance.
        
        Parameters
        ----------
        tables_to_load : List[str], optional
            List of table names to include in the wide dataset (e.g., ['vitals', 'labs', 'respiratory_support']).
            If None, only base tables (patient, hospitalization, adt) are loaded.
        category_filters : Dict[str, List[str]], optional
            Dictionary mapping table names to lists of categories to pivot into columns.
            Example: {
                'vitals': ['heart_rate', 'sbp', 'spo2'],
                'labs': ['hemoglobin', 'sodium'],
                'respiratory_support': ['device_category']
            }
        sample : bool, default=False
            If True, randomly sample 20 hospitalizations for testing purposes.
        hospitalization_ids : List[str], optional
            List of specific hospitalization IDs to include. When provided, only data for these
            hospitalizations will be loaded, improving performance for large datasets.
        cohort_df : pd.DataFrame, optional
            DataFrame containing cohort definitions with columns:
            
            - 'patient_id': Patient identifier
            - 'start_time': Start of time window (datetime)
            - 'end_time': End of time window (datetime)
            
            Used to filter data to specific time windows per patient.
        output_format : str, default='dataframe'
            Format for output data. Options: 'dataframe', 'csv', 'parquet'.
        save_to_data_location : bool, default=False
            If True, save output file to the data directory specified in orchestrator config.
        output_filename : str, optional
            Custom filename for saved output. If None, auto-generates filename with timestamp.
        return_dataframe : bool, default=True
            If True, return DataFrame even when saving to file. If False and saving,
            returns None to save memory.
        batch_size : int, default=1000
            Number of hospitalizations to process per batch. Lower values use less memory.
        memory_limit : str, optional
            DuckDB memory limit (e.g., '8GB', '16GB'). If None, uses DuckDB default.
        threads : int, optional
            Number of threads for DuckDB to use. If None, uses all available cores.
        show_progress : bool, default=True
            If True, display progress bars during processing.
            
        Returns
        -------
        pd.DataFrame or None
            Wide dataset with time-series data pivoted by categories. Returns None if
            return_dataframe=False and saving to file.
            
        Notes
        -----
        - When hospitalization_ids is provided, the function efficiently loads only the
          specified hospitalizations from all tables, significantly reducing memory usage
          and processing time for targeted analyses.
        - The wide dataset will have one row per hospitalization per time point, with
          columns for each category value specified in category_filters.
        """
        # Import the utility function
        from clifpy.utils.wide_dataset import create_wide_dataset as _create_wide
        filters = None
        if hospitalization_ids:
            filters = {'hospitalization_id': hospitalization_ids}
        
        # Auto-load base tables if not loaded
        if self.patient is None:
            print("Loading patient table...")
            self.load_table('patient')  # Patient doesn't need filters
        if self.hospitalization is None:
            print("Loading hospitalization table...")
            self.load_table('hospitalization', filters=filters)
        if self.adt is None:
            print("Loading adt table...")
            self.load_table('adt', filters=filters)
        
        # Load optional tables only if not already loaded
        if tables_to_load:
            for table_name in tables_to_load:
                if getattr(self, table_name, None) is None:
                    print(f"Loading {table_name} table...")
                    try:
                        self.load_table(table_name)
                    except Exception as e:
                        print(f"Warning: Could not load {table_name}: {e}")
        
        # Call utility function with self as clif_instance
        return _create_wide(
            clif_instance=self,
            optional_tables=tables_to_load,
            category_filters=category_filters,
            sample=sample,
            hospitalization_ids=hospitalization_ids,
            cohort_df=cohort_df,
            output_format=output_format,
            save_to_data_location=save_to_data_location,
            output_filename=output_filename,
            return_dataframe=return_dataframe,
            batch_size=batch_size,
            memory_limit=memory_limit,
            threads=threads,
            show_progress=show_progress
        )
    
    def convert_wide_to_hourly(
        self,
        wide_df: pd.DataFrame,
        aggregation_config: Dict[str, List[str]],
        memory_limit: str = '4GB',
        temp_directory: Optional[str] = None,
        batch_size: Optional[int] = None
    ) -> pd.DataFrame:
        """
        Convert wide dataset to hourly aggregation using DuckDB.
        
        Parameters
        ----------
        wide_df : pd.DataFrame
            Wide dataset from create_wide_dataset()
        aggregation_config : Dict[str, List[str]]
            Dict mapping aggregation methods to columns
            Example: {
                'mean': ['heart_rate', 'sbp'],
                'max': ['spo2'],
                'min': ['map'],
                'median': ['glucose'],
                'first': ['gcs_total'],
                'last': ['assessment_value'],
                'boolean': ['norepinephrine'],
                'one_hot_encode': ['device_category']
            }
        memory_limit : str, default='4GB'
            DuckDB memory limit (e.g., '4GB', '8GB')
        temp_directory : str, optional
            Directory for DuckDB temp files
        batch_size : int, optional
            Process in batches if specified
            
        Returns
        -------
        pd.DataFrame
            Hourly aggregated DataFrame with nth_hour column
        """
        from clifpy.utils.wide_dataset import convert_wide_to_hourly
        
        return convert_wide_to_hourly(
            wide_df=wide_df,
            aggregation_config=aggregation_config,
            memory_limit=memory_limit,
            temp_directory=temp_directory,
            batch_size=batch_size
        )
    
    def get_sys_resource_info(self, print_summary: bool = True) -> Dict[str, Any]:
        """
        Get system resource information including CPU, memory, and practical thread limits.
        
        Parameters
        ----------
        print_summary : bool, default=True
            Whether to print a formatted summary
            
        Returns
        -------
        Dict[str, Any]
            Dictionary containing system resource information:
            
            - cpu_count_physical: Number of physical CPU cores
            - cpu_count_logical: Number of logical CPU cores
            - cpu_usage_percent: Current CPU usage percentage
            - memory_total_gb: Total RAM in GB
            - memory_available_gb: Available RAM in GB
            - memory_used_gb: Used RAM in GB
            - memory_usage_percent: Memory usage percentage
            - process_threads: Number of threads used by current process
            - max_recommended_threads: Recommended max threads for optimal performance
        """
        # Get current process
        current_process = psutil.Process()
        
        # CPU information
        cpu_count_physical = psutil.cpu_count(logical=False)
        cpu_count_logical = psutil.cpu_count(logical=True)
        cpu_usage_percent = psutil.cpu_percent(interval=1)
        
        # Memory information
        memory = psutil.virtual_memory()
        memory_total_gb = memory.total / (1024**3)
        memory_available_gb = memory.available / (1024**3)
        memory_used_gb = memory.used / (1024**3)
        memory_usage_percent = memory.percent
        
        # Thread information
        process_threads = current_process.num_threads()
        max_recommended_threads = cpu_count_physical  # Conservative recommendation
        
        resource_info = {
            'cpu_count_physical': cpu_count_physical,
            'cpu_count_logical': cpu_count_logical,
            'cpu_usage_percent': cpu_usage_percent,
            'memory_total_gb': memory_total_gb,
            'memory_available_gb': memory_available_gb,
            'memory_used_gb': memory_used_gb,
            'memory_usage_percent': memory_usage_percent,
            'process_threads': process_threads,
            'max_recommended_threads': max_recommended_threads
        }
        
        if print_summary:
            print("=" * 50)
            print("SYSTEM RESOURCES")
            print("=" * 50)
            print(f"CPU Cores (Physical): {cpu_count_physical}")
            print(f"CPU Cores (Logical):  {cpu_count_logical}")
            print(f"CPU Usage:            {cpu_usage_percent:.1f}%")
            print("-" * 50)
            print(f"Total RAM:            {memory_total_gb:.1f} GB")
            print(f"Available RAM:        {memory_available_gb:.1f} GB")
            print(f"Used RAM:             {memory_used_gb:.1f} GB")
            print(f"Memory Usage:         {memory_usage_percent:.1f}%")
            print("-" * 50)
            print(f"Process Threads:      {process_threads}")
            print(f"Max Recommended:      {max_recommended_threads} threads")
            print("-" * 50)
            print(f"RECOMMENDATION: Use {max(1, cpu_count_physical-2)}-{cpu_count_physical} threads for optimal performance")
            print(f"(Based on {cpu_count_physical} physical CPU cores)")
            print("=" * 50)
        
        return resource_info

    def convert_dose_units_for_continuous_meds(
        self,
        preferred_units: Dict[str, str],
        vitals_df: pd.DataFrame = None,
        show_intermediate: bool = False,
        override: bool = False,
        save_to_table: bool = True
    ) -> Optional[Tuple[pd.DataFrame, pd.DataFrame]]:
        """
        Convert dose units for continuous medication data.

        Parameters:
            preferred_units: Dict of preferred units for each medication category
            vitals_df: Vitals DataFrame for extracting patient weights (optional)
            show_intermediate: If True, includes intermediate calculation columns in output
            override: If True, continues processing with warnings for unacceptable units
            save_to_table: If True, saves the converted DataFrame to the table's df_converted
                property and stores conversion_counts as a table property. If False,
                returns the converted data without updating the table.

        Returns:
            Tuple[pd.DataFrame, pd.DataFrame]: (converted_df, counts_df) when save_to_table=False
        """
        from .utils.unit_converter import convert_dose_units_by_med_category

        # Log function entry with parameters
        self.logger.info(f"Starting dose unit conversion for continuous medications with parameters: "
                        f"preferred_units={preferred_units}, show_intermediate={show_intermediate}, "
                        f"override={override}, overwrite_table_df={save_to_table}")

        # use the vitals df loaded to the table instance if no stand-alone vitals_df is provided
        if vitals_df is None:
            self.logger.debug("No vitals_df provided, checking existing vitals table")
            if (self.vitals is None) or (self.vitals.df is None):
                self.logger.info("Loading vitals table...")
                self.load_table('vitals')
            vitals_df = self.vitals.df
            self.logger.debug(f"Using vitals data with shape: {vitals_df.shape}")
        else:
            self.logger.debug(f"Using provided vitals_df with shape: {vitals_df.shape}")
        
        if self.medication_admin_continuous is None:
            self.logger.info("Loading medication_admin_continuous table...")
            self.load_table('medication_admin_continuous')
            self.logger.debug("medication_admin_continuous table loaded successfully")

        # Call the conversion function with all parameters
        self.logger.info("Starting dose unit conversion")
        self.logger.debug(f"Input DataFrame shape: {self.medication_admin_continuous.df.shape}")

        converted_df, counts_df = convert_dose_units_by_med_category(
            self.medication_admin_continuous.df,
            vitals_df=vitals_df,
            preferred_units=preferred_units,
            show_intermediate=show_intermediate,
            override=override
        )

        self.logger.info("Dose unit conversion completed")
        self.logger.debug(f"Output DataFrame shape: {converted_df.shape}")
        self.logger.debug(f"Conversion counts summary: {len(counts_df)} conversions tracked")

        # If overwrite_raw_df is True, update the table's df and store conversion_counts
        if save_to_table:
            self.logger.info("Updating medication_admin_continuous table with converted data")
            self.medication_admin_continuous.df_converted = converted_df
            self.medication_admin_continuous.conversion_counts = counts_df
            self.logger.debug("Conversion counts stored as table property")
        else:
            self.logger.info("Returning converted data without updating table")
            return converted_df, counts_df
        
    def convert_dose_units_for_intermittent_meds(
        self,
        preferred_units: Dict[str, str],
        vitals_df: pd.DataFrame = None,
        show_intermediate: bool = False,
        override: bool = False,
        save_to_table: bool = True
    ) -> Optional[Tuple[pd.DataFrame, pd.DataFrame]]:
        """
        Convert dose units for intermittent medication data.

        Parameters:
            preferred_units: Dict of preferred units for each medication category
            vitals_df: Vitals DataFrame for extracting patient weights (optional)
            show_intermediate: If True, includes intermediate calculation columns in output
            override: If True, continues processing with warnings for unacceptable units
            save_to_table: If True, saves the converted DataFrame to the table's df_converted
                property and stores conversion_counts as a table property. If False,
                returns the converted data without updating the table.

        Returns:
            Tuple[pd.DataFrame, pd.DataFrame]: (converted_df, counts_df) when save_to_table=False
        """
        from .utils.unit_converter import convert_dose_units_by_med_category

        # Log function entry with parameters
        self.logger.info(f"Starting dose unit conversion for intermittent medications with parameters: "
                        f"preferred_units={preferred_units}, show_intermediate={show_intermediate}, "
                        f"override={override}, save_to_table={save_to_table}")

        # use the vitals df loaded to the table instance if no stand-alone vitals_df is provided
        if vitals_df is None:
            self.logger.debug("No vitals_df provided, checking existing vitals table")
            if (self.vitals is None) or (self.vitals.df is None):
                self.logger.info("Loading vitals table...")
                self.load_table('vitals')
            vitals_df = self.vitals.df
            self.logger.debug(f"Using vitals data with shape: {vitals_df.shape}")
        else:
            self.logger.debug(f"Using provided vitals_df with shape: {vitals_df.shape}")

        if self.medication_admin_intermittent is None:
            self.logger.info("Loading medication_admin_intermittent table...")
            self.load_table('medication_admin_intermittent')
            self.logger.debug("medication_admin_intermittent table loaded successfully")

        # Call the conversion function with all parameters
        self.logger.info("Starting dose unit conversion")
        self.logger.debug(f"Input DataFrame shape: {self.medication_admin_intermittent.df.shape}")

        converted_df, counts_df = convert_dose_units_by_med_category(
            self.medication_admin_intermittent.df,
            vitals_df=vitals_df,
            preferred_units=preferred_units,
            show_intermediate=show_intermediate,
            override=override
        )

        self.logger.info("Dose unit conversion completed")
        self.logger.debug(f"Output DataFrame shape: {converted_df.shape}")
        self.logger.debug(f"Conversion counts summary: {len(counts_df)} conversions tracked")

        # If save_to_table is True, update the table's df_converted and store conversion_counts
        if save_to_table:
            self.logger.info("Updating medication_admin_intermittent table with converted data")
            self.medication_admin_intermittent.df_converted = converted_df
            self.medication_admin_intermittent.conversion_counts = counts_df
            self.logger.debug("Conversion counts stored as table property")
        else:
            self.logger.info("Returning converted data without updating table")
            return converted_df, counts_df<|MERGE_RESOLUTION|>--- conflicted
+++ resolved
@@ -9,11 +9,7 @@
 import logging
 import pandas as pd
 import psutil
-<<<<<<< HEAD
-from typing import Optional, List, Dict, Any, Union
-=======
-from typing import Optional, List, Dict, Any, Tuple
->>>>>>> 6540fa53
+from typing import Optional, List, Dict, Any, Union, Tuple
 
 from .tables.patient import Patient
 from .tables.hospitalization import Hospitalization
@@ -50,7 +46,6 @@
     This class provides a centralized interface for loading, managing,
     and validating multiple CLIF tables with consistent configuration.
     
-<<<<<<< HEAD
     Attributes
     ----------
     config_path : str, optional
@@ -69,27 +64,26 @@
         Hours between discharge and next admission to consider encounters linked
     encounter_mapping : pd.DataFrame
         Mapping of hospitalization_id to encounter_block (after stitching)
-=======
-    Attributes:
-        config_path (str, optional): Path to configuration JSON file
-        data_directory (str): Path to the directory containing data files
-        filetype (str): Type of data file (csv, parquet, etc.)
-        timezone (str): Timezone for datetime columns
-        output_directory (str): Directory for saving output files and logs
-        stitch_encounter (bool): Whether to stitch encounters within time interval
-        stitch_time_interval (int): Hours between discharge and next admission to consider encounters linked
-        encounter_mapping (pd.DataFrame): Mapping of hospitalization_id to encounter_block (after stitching)
-        patient (Patient): Patient table object
-        hospitalization (Hospitalization): Hospitalization table object
-        adt (Adt): ADT table object
-        labs (Labs): Labs table object
-        vitals (Vitals): Vitals table object
-        medication_admin_continuous (MedicationAdminContinuous): Medication administration continuous table object
-        medication_admin_intermittent (MedicationAdminIntermittent): Medication administration intermittent table object
-        patient_assessments (PatientAssessments): Patient assessments table object
-        respiratory_support (RespiratorySupport): Respiratory support table object
-        position (Position): Position table object
->>>>>>> 6540fa53
+    patient : Patient
+        Patient table object
+    hospitalization : Hospitalization
+        Hospitalization table object
+    adt : Adt
+        ADT table object
+    labs : Labs
+        Labs table object
+    vitals : Vitals
+        Vitals table object
+    medication_admin_continuous : MedicationAdminContinuous
+        Medication administration continuous table object
+    medication_admin_intermittent : MedicationAdminIntermittent
+        Medication administration intermittent table object
+    patient_assessments : PatientAssessments
+        Patient assessments table object
+    respiratory_support : RespiratorySupport
+        Respiratory support table object
+    position : Position
+        Position table object
     """
     
     def __init__(
@@ -198,11 +192,7 @@
         sample_size: Optional[int] = None,
         columns: Optional[List[str]] = None,
         filters: Optional[Dict[str, Any]] = None
-<<<<<<< HEAD
-    ) -> Union[Patient, Hospitalization, Adt, Labs, Vitals, MedicationAdminContinuous, PatientAssessments, RespiratorySupport, Position]:
-=======
-    ) -> Any:
->>>>>>> 6540fa53
+    ) -> Union[Patient, Hospitalization, Adt, Labs, Vitals, MedicationAdminContinuous, MedicationAdminIntermittent, PatientAssessments, RespiratorySupport, Position]:
         """
         Load table data and create table object.
         
@@ -299,8 +289,10 @@
         """
         Return list of currently loaded table names.
         
-        Returns:
-            List[str]: List of loaded table names
+        Returns
+        -------
+        List[str]
+            List of loaded table names
         """
         loaded = []
         for table_name in ['patient', 'hospitalization', 'adt', 'labs', 'vitals',
@@ -314,8 +306,10 @@
         """
         Return list of loaded table objects.
         
-        Returns:
-            List: List of loaded table objects
+        Returns
+        -------
+        List
+            List of loaded table objects
         """
         table_objects = []
         for table_name in ['patient', 'hospitalization', 'adt', 'labs', 'vitals',
@@ -330,9 +324,11 @@
         """
         Return the encounter mapping DataFrame if encounter stitching was performed.
         
-        Returns:
-            pd.DataFrame: Mapping of hospitalization_id to encounter_block if stitching was performed.
-            None: If stitching was not performed or failed.
+        Returns
+        -------
+        pd.DataFrame or None
+            Mapping of hospitalization_id to encounter_block if stitching was performed,
+            None if stitching was not performed or failed.
         """
         return self.encounter_mapping
     
@@ -614,17 +610,25 @@
         """
         Convert dose units for continuous medication data.
 
-        Parameters:
-            preferred_units: Dict of preferred units for each medication category
-            vitals_df: Vitals DataFrame for extracting patient weights (optional)
-            show_intermediate: If True, includes intermediate calculation columns in output
-            override: If True, continues processing with warnings for unacceptable units
-            save_to_table: If True, saves the converted DataFrame to the table's df_converted
-                property and stores conversion_counts as a table property. If False,
-                returns the converted data without updating the table.
-
-        Returns:
-            Tuple[pd.DataFrame, pd.DataFrame]: (converted_df, counts_df) when save_to_table=False
+        Parameters
+        ----------
+        preferred_units : Dict[str, str]
+            Dict of preferred units for each medication category
+        vitals_df : pd.DataFrame, optional
+            Vitals DataFrame for extracting patient weights
+        show_intermediate : bool, default=False
+            If True, includes intermediate calculation columns in output
+        override : bool, default=False
+            If True, continues processing with warnings for unacceptable units
+        save_to_table : bool, default=True
+            If True, saves the converted DataFrame to the table's df_converted
+            property and stores conversion_counts as a table property. If False,
+            returns the converted data without updating the table.
+
+        Returns
+        -------
+        Tuple[pd.DataFrame, pd.DataFrame] or None
+            (converted_df, counts_df) when save_to_table=False, None otherwise
         """
         from .utils.unit_converter import convert_dose_units_by_med_category
 
@@ -686,17 +690,25 @@
         """
         Convert dose units for intermittent medication data.
 
-        Parameters:
-            preferred_units: Dict of preferred units for each medication category
-            vitals_df: Vitals DataFrame for extracting patient weights (optional)
-            show_intermediate: If True, includes intermediate calculation columns in output
-            override: If True, continues processing with warnings for unacceptable units
-            save_to_table: If True, saves the converted DataFrame to the table's df_converted
-                property and stores conversion_counts as a table property. If False,
-                returns the converted data without updating the table.
-
-        Returns:
-            Tuple[pd.DataFrame, pd.DataFrame]: (converted_df, counts_df) when save_to_table=False
+        Parameters
+        ----------
+        preferred_units : Dict[str, str]
+            Dict of preferred units for each medication category
+        vitals_df : pd.DataFrame, optional
+            Vitals DataFrame for extracting patient weights
+        show_intermediate : bool, default=False
+            If True, includes intermediate calculation columns in output
+        override : bool, default=False
+            If True, continues processing with warnings for unacceptable units
+        save_to_table : bool, default=True
+            If True, saves the converted DataFrame to the table's df_converted
+            property and stores conversion_counts as a table property. If False,
+            returns the converted data without updating the table.
+
+        Returns
+        -------
+        Tuple[pd.DataFrame, pd.DataFrame] or None
+            (converted_df, counts_df) when save_to_table=False, None otherwise
         """
         from .utils.unit_converter import convert_dose_units_by_med_category
 
